#pragma once

#include "mavsdk.h"
#include "mavlink_receiver.h"
#include <memory>
#include <unordered_set>

namespace mavsdk {

class Connection {
public:
    typedef std::function<void(mavlink_message_t& message, Connection* connection)>
        receiver_callback_t;

    Connection(
        receiver_callback_t receiver_callback,
        ForwardingOption forwarding_option = ForwardingOption::ForwardingOff);
    virtual ~Connection();

    virtual ConnectionResult start() = 0;
    virtual ConnectionResult stop() = 0;

    virtual bool send_message(const mavlink_message_t& message) = 0;

<<<<<<< HEAD
    bool has_system_id(uint8_t system_id);
=======
    bool should_forward_messages() const;
    unsigned forwarding_connections_count() const;
>>>>>>> 2f8e37f4

    // Non-copyable
    Connection(const Connection&) = delete;
    const Connection& operator=(const Connection&) = delete;

protected:
    bool start_mavlink_receiver();
    void stop_mavlink_receiver();
    void receive_message(mavlink_message_t& message, Connection* connection);

    receiver_callback_t _receiver_callback{};
    std::unique_ptr<MAVLinkReceiver> _mavlink_receiver;
<<<<<<< HEAD
    std::unordered_set<uint8_t> _system_ids;
=======
    ForwardingOption _forwarding_option;

    static std::atomic<unsigned> _forwarding_connections_count;
>>>>>>> 2f8e37f4

    // void received_mavlink_message(mavlink_message_t &);
};

} // namespace mavsdk<|MERGE_RESOLUTION|>--- conflicted
+++ resolved
@@ -22,12 +22,9 @@
 
     virtual bool send_message(const mavlink_message_t& message) = 0;
 
-<<<<<<< HEAD
     bool has_system_id(uint8_t system_id);
-=======
     bool should_forward_messages() const;
     unsigned forwarding_connections_count() const;
->>>>>>> 2f8e37f4
 
     // Non-copyable
     Connection(const Connection&) = delete;
@@ -40,13 +37,10 @@
 
     receiver_callback_t _receiver_callback{};
     std::unique_ptr<MAVLinkReceiver> _mavlink_receiver;
-<<<<<<< HEAD
+    ForwardingOption _forwarding_option;
     std::unordered_set<uint8_t> _system_ids;
-=======
-    ForwardingOption _forwarding_option;
 
     static std::atomic<unsigned> _forwarding_connections_count;
->>>>>>> 2f8e37f4
 
     // void received_mavlink_message(mavlink_message_t &);
 };
