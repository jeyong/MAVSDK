#include <cmath>
#include "global_include.h"
#include "offboard_impl.h"
#include "mavsdk_impl.h"
#include "px4_custom_mode.h"

namespace mavsdk {

OffboardImpl::OffboardImpl(System& system) : PluginImplBase(system)
{
    _parent->register_plugin(this);
}

OffboardImpl::~OffboardImpl()
{
    _parent->unregister_plugin(this);
}

void OffboardImpl::init()
{
    // We need the system state.
    _parent->register_mavlink_message_handler(
        MAVLINK_MSG_ID_HEARTBEAT,
        std::bind(&OffboardImpl::process_heartbeat, this, std::placeholders::_1),
        this);
}

void OffboardImpl::deinit()
{
    _parent->unregister_all_mavlink_message_handlers(this);
}

void OffboardImpl::enable() {}

void OffboardImpl::disable() {}

Offboard::Result OffboardImpl::start()
{
    {
        std::lock_guard<std::mutex> lock(_mutex);
        if (_mode == Mode::NOT_ACTIVE) {
            return Offboard::Result::NO_SETPOINT_SET;
        }
    }

    return offboard_result_from_command_result(
        _parent->set_flight_mode(SystemImpl::FlightMode::OFFBOARD));
}

Offboard::Result OffboardImpl::stop()
{
    {
        std::lock_guard<std::mutex> lock(_mutex);
        if (_mode != Mode::NOT_ACTIVE) {
            stop_sending_setpoints();
        }
    }

    return offboard_result_from_command_result(
        _parent->set_flight_mode(SystemImpl::FlightMode::HOLD));
}

void OffboardImpl::start_async(Offboard::result_callback_t callback)
{
    {
        std::lock_guard<std::mutex> lock(_mutex);

        if (_mode == Mode::NOT_ACTIVE) {
            if (callback) {
                callback(Offboard::Result::NO_SETPOINT_SET);
            }
            return;
        }
    }

    _parent->set_flight_mode_async(
        SystemImpl::FlightMode::OFFBOARD,
        std::bind(&OffboardImpl::receive_command_result, this, std::placeholders::_1, callback));
}

void OffboardImpl::stop_async(Offboard::result_callback_t callback)
{
    {
        std::lock_guard<std::mutex> lock(_mutex);
        if (_mode != Mode::NOT_ACTIVE) {
            stop_sending_setpoints();
        }
    }

    _parent->set_flight_mode_async(
        SystemImpl::FlightMode::HOLD,
        std::bind(&OffboardImpl::receive_command_result, this, std::placeholders::_1, callback));
}

bool OffboardImpl::is_active() const
{
    std::lock_guard<std::mutex> lock(_mutex);
    return (_mode != Mode::NOT_ACTIVE);
}

void OffboardImpl::receive_command_result(
    MAVLinkCommands::Result result, const Offboard::result_callback_t& callback)
{
    Offboard::Result offboard_result = offboard_result_from_command_result(result);
    if (callback) {
        callback(offboard_result);
    }
}

void OffboardImpl::set_position_ned(Offboard::PositionNEDYaw position_ned_yaw)
{
    _mutex.lock();
    _position_ned_yaw = position_ned_yaw;

    if (_mode != Mode::POSITION_NED) {
        if (_call_every_cookie) {
            // If we're already sending other setpoints, stop that now.
            _parent->remove_call_every(_call_every_cookie);
            _call_every_cookie = nullptr;
        }
        // We automatically send NED setpoints from now on.
        _parent->add_call_every(
            [this]() { send_position_ned(); }, SEND_INTERVAL_S, &_call_every_cookie);

        _mode = Mode::POSITION_NED;
    } else {
        // We're already sending these kind of setpoints. Since the setpoint change, let's
        // reschedule the next call, so we don't send setpoints too often.
        _parent->reset_call_every(_call_every_cookie);
    }
    _mutex.unlock();

    // also send it right now to reduce latency
    send_position_ned();
}

void OffboardImpl::set_velocity_ned(Offboard::VelocityNEDYaw velocity_ned_yaw)
{
    _mutex.lock();
    _velocity_ned_yaw = velocity_ned_yaw;

    if (_mode != Mode::VELOCITY_NED) {
        if (_call_every_cookie) {
            // If we're already sending other setpoints, stop that now.
            _parent->remove_call_every(_call_every_cookie);
            _call_every_cookie = nullptr;
        }
        // We automatically send NED setpoints from now on.
        _parent->add_call_every(
            [this]() { send_velocity_ned(); }, SEND_INTERVAL_S, &_call_every_cookie);

        _mode = Mode::VELOCITY_NED;
    } else {
        // We're already sending these kind of setpoints. Since the setpoint change, let's
        // reschedule the next call, so we don't send setpoints too often.
        _parent->reset_call_every(_call_every_cookie);
    }
    _mutex.unlock();

    // also send it right now to reduce latency
    send_velocity_ned();
}

void OffboardImpl::set_velocity_body(Offboard::VelocityBodyYawspeed velocity_body_yawspeed)
{
    _mutex.lock();
    _velocity_body_yawspeed = velocity_body_yawspeed;

    if (_mode != Mode::VELOCITY_BODY) {
        if (_call_every_cookie) {
            // If we're already sending other setpoints, stop that now.
            _parent->remove_call_every(_call_every_cookie);
            _call_every_cookie = nullptr;
        }
        // We automatically send body setpoints from now on.
        _parent->add_call_every(
            [this]() { send_velocity_body(); }, SEND_INTERVAL_S, &_call_every_cookie);

        _mode = Mode::VELOCITY_BODY;
    } else {
        // We're already sending these kind of setpoints. Since the setpoint change, let's
        // reschedule the next call, so we don't send setpoints too often.
        _parent->reset_call_every(_call_every_cookie);
    }
    _mutex.unlock();

    // also send it right now to reduce latency
    send_velocity_body();
}

void OffboardImpl::set_attitude(Offboard::Attitude attitude)
{
    _mutex.lock();
    _attitude = attitude;

    if (_mode != Mode::ATTITUDE) {
        if (_call_every_cookie) {
            // If we're already sending other setpoints, stop that now.
            _parent->remove_call_every(_call_every_cookie);
            _call_every_cookie = nullptr;
        }
        // We automatically send body setpoints from now on.
        _parent->add_call_every(
            [this]() { send_attitude(); }, SEND_INTERVAL_S, &_call_every_cookie);

        _mode = Mode::ATTITUDE;
    } else {
        // We're already sending these kind of setpoints. Since the setpoint change, let's
        // reschedule the next call, so we don't send setpoints too often.
        _parent->reset_call_every(_call_every_cookie);
    }
    _mutex.unlock();

    // also send it right now to reduce latency
    send_attitude();
}

void OffboardImpl::set_attitude_rate(Offboard::AttitudeRate attitude_rate)
{
    _mutex.lock();
    _attitude_rate = attitude_rate;

    if (_mode != Mode::ATTITUDE_RATE) {
        if (_call_every_cookie) {
            // If we're already sending other setpoints, stop that now.
            _parent->remove_call_every(_call_every_cookie);
            _call_every_cookie = nullptr;
        }
        // We automatically send body setpoints from now on.
        _parent->add_call_every(
            [this]() { send_attitude_rate(); }, SEND_INTERVAL_S, &_call_every_cookie);

        _mode = Mode::ATTITUDE_RATE;
    } else {
        // We're already sending these kind of setpoints. Since the setpoint change, let's
        // reschedule the next call, so we don't send setpoints too often.
        _parent->reset_call_every(_call_every_cookie);
    }
    _mutex.unlock();

    // also send it right now to reduce latency
    send_attitude_rate();
}

void OffboardImpl::set_actuator_control(Offboard::ActuatorControl actuator_control)
{
    _mutex.lock();
    _actuator_control = actuator_control;

    if (_mode != Mode::ACTUATOR_CONTROL) {
        if (_call_every_cookie) {
            // If we're already sending other setpoints, stop that now.
            _parent->remove_call_every(_call_every_cookie);
            _call_every_cookie = nullptr;
        }
        // We automatically send motor rate values from now on.
        _parent->add_call_every(
            [this]() { send_actuator_control(); }, SEND_INTERVAL_S, &_call_every_cookie);

        _mode = Mode::ACTUATOR_CONTROL;
    } else {
        // We're already sending these kind of values. Since the value changes, let's
        // reschedule the next call, so we don't send values too often.
        _parent->reset_call_every(_call_every_cookie);
    }
    _mutex.unlock();

    // also send it right now to reduce latency
    send_actuator_control();
}

void OffboardImpl::send_position_ned()
{
    // const static uint16_t IGNORE_X = (1 << 0);
    // const static uint16_t IGNORE_Y = (1 << 1);
    // const static uint16_t IGNORE_Z = (1 << 2);
    const static uint16_t IGNORE_VX = (1 << 3);
    const static uint16_t IGNORE_VY = (1 << 4);
    const static uint16_t IGNORE_VZ = (1 << 5);
    const static uint16_t IGNORE_AX = (1 << 6);
    const static uint16_t IGNORE_AY = (1 << 7);
    const static uint16_t IGNORE_AZ = (1 << 8);
    // const static uint16_t IS_FORCE = (1 << 9);
    // const static uint16_t IGNORE_YAW = (1 << 10);
    const static uint16_t IGNORE_YAW_RATE = (1 << 11);

    _mutex.lock();
    const float yaw = to_rad_from_deg(_position_ned_yaw.yaw_deg);
    const float yaw_rate = 0.0f;
    const float x = _position_ned_yaw.north_m;
    const float y = _position_ned_yaw.east_m;
    const float z = _position_ned_yaw.down_m;
    const float vx = 0.0f;
    const float vy = 0.0f;
    const float vz = 0.0f;
    const float afx = 0.0f;
    const float afy = 0.0f;
    const float afz = 0.0f;
    _mutex.unlock();

    mavlink_message_t message;
    mavlink_msg_set_position_target_local_ned_pack(
        _parent->get_own_system_id(),
        _parent->get_own_component_id(),
        &message,
        static_cast<uint32_t>(_parent->get_time().elapsed_s() * 1e3),
        _parent->get_system_id(),
        _parent->get_autopilot_id(),
        MAV_FRAME_LOCAL_NED,
        IGNORE_VX | IGNORE_VY | IGNORE_VZ | IGNORE_AX | IGNORE_AY | IGNORE_AZ | IGNORE_YAW_RATE,
        x,
        y,
        z,
        vx,
        vy,
        vz,
        afx,
        afy,
        afz,
        yaw,
        yaw_rate);
    _parent->send_message(message);
}

void OffboardImpl::send_velocity_ned()
{
    const static uint16_t IGNORE_X = (1 << 0);
    const static uint16_t IGNORE_Y = (1 << 1);
    const static uint16_t IGNORE_Z = (1 << 2);
    // const static uint16_t IGNORE_VX = (1 << 3);
    // const static uint16_t IGNORE_VY = (1 << 4);
    // const static uint16_t IGNORE_VZ = (1 << 5);
    const static uint16_t IGNORE_AX = (1 << 6);
    const static uint16_t IGNORE_AY = (1 << 7);
    const static uint16_t IGNORE_AZ = (1 << 8);
    // const static uint16_t IS_FORCE = (1 << 9);
    // const static uint16_t IGNORE_YAW = (1 << 10);
    const static uint16_t IGNORE_YAW_RATE = (1 << 11);

    _mutex.lock();
    const float yaw = to_rad_from_deg(_velocity_ned_yaw.yaw_deg);
    const float yaw_rate = 0.0f;
    const float x = 0.0f;
    const float y = 0.0f;
    const float z = 0.0f;
    const float vx = _velocity_ned_yaw.north_m_s;
    const float vy = _velocity_ned_yaw.east_m_s;
    const float vz = _velocity_ned_yaw.down_m_s;
    const float afx = 0.0f;
    const float afy = 0.0f;
    const float afz = 0.0f;
    _mutex.unlock();

    mavlink_message_t message;
    mavlink_msg_set_position_target_local_ned_pack(
        _parent->get_own_system_id(),
        _parent->get_own_component_id(),
        &message,
        static_cast<uint32_t>(_parent->get_time().elapsed_s() * 1e3),
        _parent->get_system_id(),
        _parent->get_autopilot_id(),
        MAV_FRAME_LOCAL_NED,
        IGNORE_X | IGNORE_Y | IGNORE_Z | IGNORE_AX | IGNORE_AY | IGNORE_AZ | IGNORE_YAW_RATE,
        x,
        y,
        z,
        vx,
        vy,
        vz,
        afx,
        afy,
        afz,
        yaw,
        yaw_rate);
    _parent->send_message(message);
}

void OffboardImpl::send_velocity_body()
{
    const static uint16_t IGNORE_X = (1 << 0);
    const static uint16_t IGNORE_Y = (1 << 1);
    const static uint16_t IGNORE_Z = (1 << 2);
    // const static uint16_t IGNORE_VX = (1 << 3);
    // const static uint16_t IGNORE_VY = (1 << 4);
    // const static uint16_t IGNORE_VZ = (1 << 5);
    const static uint16_t IGNORE_AX = (1 << 6);
    const static uint16_t IGNORE_AY = (1 << 7);
    const static uint16_t IGNORE_AZ = (1 << 8);
    // const static uint16_t IS_FORCE = (1 << 9);
    const static uint16_t IGNORE_YAW = (1 << 10);
    // const static uint16_t IGNORE_YAW_RATE = (1 << 11);

    _mutex.lock();
    const float yaw = 0.0f;
    const float yaw_rate = to_rad_from_deg(_velocity_body_yawspeed.yawspeed_deg_s);
    const float x = 0.0f;
    const float y = 0.0f;
    const float z = 0.0f;
    const float vx = _velocity_body_yawspeed.forward_m_s;
    const float vy = _velocity_body_yawspeed.right_m_s;
    const float vz = _velocity_body_yawspeed.down_m_s;
    const float afx = 0.0f;
    const float afy = 0.0f;
    const float afz = 0.0f;
    _mutex.unlock();

    mavlink_message_t message;
    mavlink_msg_set_position_target_local_ned_pack(
        _parent->get_own_system_id(),
        _parent->get_own_component_id(),
        &message,
        static_cast<uint32_t>(_parent->get_time().elapsed_s() * 1e3),
        _parent->get_system_id(),
        _parent->get_autopilot_id(),
        MAV_FRAME_BODY_NED,
        IGNORE_X | IGNORE_Y | IGNORE_Z | IGNORE_AX | IGNORE_AY | IGNORE_AZ | IGNORE_YAW,
        x,
        y,
        z,
        vx,
        vy,
        vz,
        afx,
        afy,
        afz,
        yaw,
        yaw_rate);
    _parent->send_message(message);
}

void OffboardImpl::send_attitude()
{
    const static uint8_t IGNORE_BODY_ROLL_RATE = (1 << 0);
    const static uint8_t IGNORE_BODY_PITCH_RATE = (1 << 1);
    const static uint8_t IGNORE_BODY_YAW_RATE = (1 << 2);
    // const static uint8_t IGNORE_4 = (1 << 3);
    // const static uint8_t IGNORE_5 = (1 << 4);
    // const static uint8_t IGNORE_6 = (1 << 5);
    // const static uint8_t IGNORE_THRUST = (1 << 6);
    // const static uint8_t IGNORE_ATTITUDE = (1 << 7);

    _mutex.lock();
    const float thrust = _attitude.thrust_value;
    const float roll = to_rad_from_deg(_attitude.roll_deg);
    const float pitch = to_rad_from_deg(_attitude.pitch_deg);
    const float yaw = to_rad_from_deg(_attitude.yaw_deg);
    _mutex.unlock();

    const double cos_phi_2 = cos(double(roll) / 2.0);
    const double sin_phi_2 = sin(double(roll) / 2.0);
    const double cos_theta_2 = cos(double(pitch) / 2.0);
    const double sin_theta_2 = sin(double(pitch) / 2.0);
    const double cos_psi_2 = cos(double(yaw) / 2.0);
    const double sin_psi_2 = sin(double(yaw) / 2.0);

    float q[4];

    q[0] = float(cos_phi_2 * cos_theta_2 * cos_psi_2 + sin_phi_2 * sin_theta_2 * sin_psi_2);
    q[1] = float(sin_phi_2 * cos_theta_2 * cos_psi_2 - cos_phi_2 * sin_theta_2 * sin_psi_2);
    q[2] = float(cos_phi_2 * sin_theta_2 * cos_psi_2 + sin_phi_2 * cos_theta_2 * sin_psi_2);
    q[3] = float(cos_phi_2 * cos_theta_2 * sin_psi_2 - sin_phi_2 * sin_theta_2 * cos_psi_2);

    mavlink_message_t message;
    mavlink_msg_set_attitude_target_pack(
        _parent->get_own_system_id(),
        _parent->get_own_component_id(),
        &message,
        static_cast<uint32_t>(_parent->get_time().elapsed_s() * 1e3),
        _parent->get_system_id(),
        _parent->get_autopilot_id(),
        IGNORE_BODY_ROLL_RATE | IGNORE_BODY_PITCH_RATE | IGNORE_BODY_YAW_RATE,
        q,
        0,
        0,
        0,
        thrust);
    _parent->send_message(message);
}

void OffboardImpl::send_attitude_rate()
{
    // const static uint8_t IGNORE_BODY_ROLL_RATE = (1 << 0);
    // const static uint8_t IGNORE_BODY_PITCH_RATE = (1 << 1);
    // const static uint8_t IGNORE_BODY_YAW_RATE = (1 << 2);
    // const static uint8_t IGNORE_4 = (1 << 3);
    // const static uint8_t IGNORE_5 = (1 << 4);
    // const static uint8_t IGNORE_6 = (1 << 5);
    // const static uint8_t IGNORE_THRUST = (1 << 6);
    const static uint8_t IGNORE_ATTITUDE = (1 << 7);

    _mutex.lock();
    const float thrust = _attitude_rate.thrust_value;
    const float body_roll_rate = to_rad_from_deg(_attitude_rate.roll_deg_s);
    const float body_pitch_rate = to_rad_from_deg(_attitude_rate.pitch_deg_s);
    const float body_yaw_rate = to_rad_from_deg(_attitude_rate.yaw_deg_s);
    _mutex.unlock();

    mavlink_message_t message;
    mavlink_msg_set_attitude_target_pack(
        _parent->get_own_system_id(),
        _parent->get_own_component_id(),
        &message,
        static_cast<uint32_t>(_parent->get_time().elapsed_s() * 1e3),
        _parent->get_system_id(),
        _parent->get_autopilot_id(),
        IGNORE_ATTITUDE,
        0,
        body_roll_rate,
        body_pitch_rate,
        body_yaw_rate,
        thrust);
    _parent->send_message(message);
}

<<<<<<< HEAD
void OffboardImpl::send_actuator_control_message(const float *controls, uint8_t group_number)
{
    mavlink_message_t message;
    mavlink_msg_set_actuator_control_target_pack(
        _parent->get_own_system_id(),
        _parent->get_own_component_id(),
        &message,
        static_cast<uint32_t>(_parent->get_time().elapsed_s() * 1e3),
        group_number,
        _parent->get_system_id(),
        _parent->get_autopilot_id(),
        controls);
    _parent->send_message(message);
}

void OffboardImpl::send_actuator_control()
{
    _mutex.lock();
    Offboard::ActuatorControl actuator_control = _actuator_control;
    _mutex.unlock();

    for (int i = 0; i < 2; i++) {
        int nan_count = 0;
        for (int j = 0; j < 8; j++) {
            if (std::isnan(actuator_control.groups[i].controls[j])) {
                nan_count++;
                actuator_control.groups[i].controls[j] = 0.0f;
            }
        }
        if (nan_count < 8) {
            send_actuator_control_message(&actuator_control.groups[i].controls[0], i);
        }
    }
}

void OffboardImpl::process_heartbeat(const mavlink_message_t &message)
=======
void OffboardImpl::process_heartbeat(const mavlink_message_t& message)
>>>>>>> fb71673e
{
    mavlink_heartbeat_t heartbeat;
    mavlink_msg_heartbeat_decode(&message, &heartbeat);

    bool offboard_mode_active = false;
    if (heartbeat.base_mode & MAV_MODE_FLAG_CUSTOM_MODE_ENABLED) {
        px4::px4_custom_mode px4_custom_mode;
        px4_custom_mode.data = heartbeat.custom_mode;

        if (px4_custom_mode.main_mode == px4::PX4_CUSTOM_MAIN_MODE_OFFBOARD) {
            offboard_mode_active = true;
        }
    }

    {
        std::lock_guard<std::mutex> lock(_mutex);
        if (!offboard_mode_active && _mode != Mode::NOT_ACTIVE) {
            // It seems that we are no longer in offboard mode but still trying to send
            // setpoints. Let's stop for now.
            stop_sending_setpoints();
        }
    }
}

void OffboardImpl::stop_sending_setpoints()
{
    // We assume that we already acquired the mutex in this function.

    if (_call_every_cookie != nullptr) {
        _parent->remove_call_every(_call_every_cookie);
        _call_every_cookie = nullptr;
    }
    _mode = Mode::NOT_ACTIVE;
}

Offboard::Result OffboardImpl::offboard_result_from_command_result(MAVLinkCommands::Result result)
{
    switch (result) {
        case MAVLinkCommands::Result::SUCCESS:
            return Offboard::Result::SUCCESS;
        case MAVLinkCommands::Result::NO_SYSTEM:
            return Offboard::Result::NO_SYSTEM;
        case MAVLinkCommands::Result::CONNECTION_ERROR:
            return Offboard::Result::CONNECTION_ERROR;
        case MAVLinkCommands::Result::BUSY:
            return Offboard::Result::BUSY;
        case MAVLinkCommands::Result::COMMAND_DENIED:
            return Offboard::Result::COMMAND_DENIED;
        case MAVLinkCommands::Result::TIMEOUT:
            return Offboard::Result::TIMEOUT;
        default:
            return Offboard::Result::UNKNOWN;
    }
}

} // namespace mavsdk<|MERGE_RESOLUTION|>--- conflicted
+++ resolved
@@ -512,7 +512,6 @@
     _parent->send_message(message);
 }
 
-<<<<<<< HEAD
 void OffboardImpl::send_actuator_control_message(const float *controls, uint8_t group_number)
 {
     mavlink_message_t message;
@@ -548,10 +547,7 @@
     }
 }
 
-void OffboardImpl::process_heartbeat(const mavlink_message_t &message)
-=======
 void OffboardImpl::process_heartbeat(const mavlink_message_t& message)
->>>>>>> fb71673e
 {
     mavlink_heartbeat_t heartbeat;
     mavlink_msg_heartbeat_decode(&message, &heartbeat);
